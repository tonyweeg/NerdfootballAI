--- conflicted
+++ resolved
@@ -294,7 +294,6 @@
 </script>
 ```
 
-<<<<<<< HEAD
 ### 🚨 Scoring System Path Issues - CRITICAL FIX
 **SYMPTOM**: Scoring system finds zero picks despite users having made picks
 **ROOT CAUSE**: Using wrong Firebase path - not matching The Grid's working path structure
@@ -324,7 +323,7 @@
 <script src="./WeeklyLeaderboardGenerator.js?v=1758345045"></script>
 <script src="./ScoringSystemManager.js?v=1758345045"></script>
 ```
-=======
+
 ### 🚨 ESPN Timezone Bug (4-Hour Offset)
 **SYMPTOM**: Game times show 4 hours early, games appear started when they haven't
 **ROOT CAUSE**: ESPN uses EST as "Zulu" reference, NOT true UTC
@@ -345,7 +344,6 @@
 - `easternTimeParser-v2.js` - documentation updated
 
 **DST RULES**: March 9 - November 2 (EDT), November 3 - March 8 (EST)
->>>>>>> 5e36ac8f
 
 ## 🎯 Critical Standards
 
