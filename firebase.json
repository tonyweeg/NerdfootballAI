{
  "hosting": {
    "public": "public",
    "ignore": [
      "firebase.json",
      "**/.*",
      "**/node_modules/**"
    ],
    "headers": [
      {
        "source": "**",
        "headers": [
          {
            "key": "Content-Security-Policy",
<<<<<<< HEAD
            "value": "script-src 'self' 'unsafe-inline' 'unsafe-eval' https://www.gstatic.com https://cdn.tailwindcss.com https://apis.google.com https://www.googleapis.com; style-src 'self' 'unsafe-inline' https://fonts.googleapis.com; font-src 'self' https://fonts.gstatic.com; object-src 'none'"
=======
            "value": "script-src 'self' 'unsafe-inline' 'unsafe-eval' https://www.gstatic.com https://apis.google.com https://cdn.tailwindcss.com; style-src 'self' 'unsafe-inline' https://fonts.googleapis.com; font-src 'self' https://fonts.gstatic.com; object-src 'none'"
>>>>>>> e588367f
          },
          {
            "key": "Cache-Control",
            "value": "no-cache, no-store, must-revalidate"
          },
          {
            "key": "Pragma", 
            "value": "no-cache"
          },
          {
            "key": "Expires",
            "value": "0"
          }
        ]
      }
    ]
  },
  "firestore": {
    "rules": "firestore.rules"
  },
  "database": {
    "rules": "database.rules.json"
  },
  "functions": [
    {
      "source": "functions",
      "codebase": "default",
      "ignore": [
        "node_modules",
        ".git",
        "firebase-debug.log",
        "firebase-debug.*.log"
      ]
    }
  ]
}<|MERGE_RESOLUTION|>--- conflicted
+++ resolved
@@ -12,11 +12,7 @@
         "headers": [
           {
             "key": "Content-Security-Policy",
-<<<<<<< HEAD
-            "value": "script-src 'self' 'unsafe-inline' 'unsafe-eval' https://www.gstatic.com https://cdn.tailwindcss.com https://apis.google.com https://www.googleapis.com; style-src 'self' 'unsafe-inline' https://fonts.googleapis.com; font-src 'self' https://fonts.gstatic.com; object-src 'none'"
-=======
             "value": "script-src 'self' 'unsafe-inline' 'unsafe-eval' https://www.gstatic.com https://apis.google.com https://cdn.tailwindcss.com; style-src 'self' 'unsafe-inline' https://fonts.googleapis.com; font-src 'self' https://fonts.gstatic.com; object-src 'none'"
->>>>>>> e588367f
           },
           {
             "key": "Cache-Control",
